--- conflicted
+++ resolved
@@ -67,34 +67,17 @@
 
   - sourcemaps - `true` or `false` if you want files to have sourcemaps enabled.
     - Default is `false`.
-<<<<<<< HEAD
 
-=======
   - followSymlinks - `true` if you want to recursively resolve symlinks to their targets; set to `false` to preserve them as symlinks.
     - Default is `true`.
     - `false` will make `file.symlink` equal the original symlink's target path.
->>>>>>> b9b94694
+
   - Any glob-related options are documented in [glob-stream] and [node-glob].
 
 - Returns a Readable stream by default, or a Duplex stream if the `passthrough` option is set to `true`.
 - This stream emits matching [vinyl] File objects.
 
-<<<<<<< HEAD
 _Note:_ UTF-8 BOM will be stripped from all UTF-8 files read with `.src`.
-=======
-_Note:_ UTF-8 BOM will be stripped from all files read with `.src`.
-
-### watch(globs[, opt, cb])
-
-This is just [glob-watcher].
-
-- Takes a glob string or an array of glob strings as the first argument.
-- Possible options for the second argument:
-  - Any options are passed to [gaze].
-- Returns an EventEmitter.
-  - 'change' event is emitted on each file change.
-- Optionally calls the callback on each change event.
->>>>>>> b9b94694
 
 ### dest(folder[, opt])
 - Takes a folder path as the first argument.
@@ -135,11 +118,8 @@
 
   - base - Specify the folder relative to the cwd. This is used to determine the file names when saving in `.dest()`.
     - Default is the `cwd` resolves to the folder path.
-<<<<<<< HEAD
+    - Can also be a function that takes in a file and returns a folder path.
 
-=======
-    - Can also be a function that takes in a file and returns a folder path.
->>>>>>> b9b94694
   - dirMode - Specify the mode the directory should be created with.
     - Default is the process mode.
 
