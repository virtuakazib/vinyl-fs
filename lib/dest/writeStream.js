--- conflicted
+++ resolved
@@ -2,7 +2,6 @@
 var fs = require('graceful-fs');
 
 module.exports = function(writePath, file, cb) {
-<<<<<<< HEAD
   var opt = {};
 
   if (file.stat && typeof file.stat.mode !== 'undefined') {
@@ -10,10 +9,7 @@
   }
 
   var outStream = fs.createWriteStream(writePath, opt);
-=======
-  var outStream = fs.createWriteStream(writePath);
 
->>>>>>> b1baf71f
   file.contents.once('error', cb);
   file.contents.pipe(outStream).once('finish', function() {
     streamFile(file, cb);
